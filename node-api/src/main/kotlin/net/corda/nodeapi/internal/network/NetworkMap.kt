package net.corda.nodeapi.internal.network

import net.corda.core.crypto.SecureHash
import net.corda.core.internal.CertRole
import net.corda.core.internal.SignedDataWithCert
import net.corda.core.node.NetworkParameters
import net.corda.core.node.NodeInfo
import net.corda.core.node.services.AttachmentId
import net.corda.core.serialization.CordaSerializable
import net.corda.nodeapi.internal.crypto.X509Utilities
import java.security.cert.X509Certificate
import java.time.Instant


const val NETWORK_PARAMS_FILE_NAME = "network-parameters"
const val NETWORK_PARAMS_UPDATE_FILE_NAME = "network-parameters-update"

/**
 * Data structure representing the network map available from the HTTP network map service as a serialised blob.
 * @property nodeInfoHashes list of network participant's [NodeInfo] hashes
 * @property networkParameterHash hash of the current active [NetworkParameters]
 * @property parametersUpdate if present means that network operator has scheduled an update of the network parameters
 */
@CordaSerializable
data class NetworkMap(
        val nodeInfoHashes: List<SecureHash>,
        val networkParameterHash: SecureHash,
        val parametersUpdate: ParametersUpdate?
)

/**
<<<<<<< HEAD
 * @property minimumPlatformVersion Minimum version of Corda platform that is required for nodes in the network.
 * @property notaries List of well known and trusted notary identities with information on validation type.
 * @property maxMessageSize Maximum P2P message sent over the wire in bytes.
 * @property maxTransactionSize Maximum permitted transaction size in bytes.
 * @property modifiedTime
 * @property epoch Version number of the network parameters. Starting from 1, this will always increment on each new set of parameters.
 * @property whitelistedContractImplementations List of whitelisted jars containing contract code for each contract class
 */
// TODO Add eventHorizon - how many days a node can be offline before being automatically ejected from the network.
//  It needs separate design.
// TODO Currently maxTransactionSize is not wired.
@CordaSerializable
data class NetworkParameters(
        val minimumPlatformVersion: Int,
        val notaries: List<NotaryInfo>,
        val maxMessageSize: Int,
        val maxTransactionSize: Int,
        val modifiedTime: Instant,
        val epoch: Int,
        val whitelistedContractImplementations: Map<String, List<AttachmentId>>?
) {
    init {
        require(minimumPlatformVersion > 0) { "minimumPlatformVersion must be at least 1" }
        require(notaries.distinctBy { it.identity } == notaries) { "Duplicate notary identities" }
        require(epoch > 0) { "epoch must be at least 1" }
        require(maxMessageSize > 0) { "maxMessageSize must be at least 1" }
        require(maxTransactionSize > 0) { "maxTransactionSize must be at least 1" }
    }
}

=======
 * Data class representing scheduled network parameters update.
 * @property newParametersHash Hash of the new [NetworkParameters] which can be requested from the network map
 * @property description Short description of the update
 * @property updateDeadline deadline by which new network parameters need to be accepted, after this date network operator
 *          can switch to new parameters which will result in getting nodes with old parameters out of the network
 */
>>>>>>> 38a30e6e
@CordaSerializable
data class ParametersUpdate(
        val newParametersHash: SecureHash,
        val description: String,
        val updateDeadline: Instant
)

fun <T : Any> SignedDataWithCert<T>.verifiedNetworkMapCert(rootCert: X509Certificate): T {
    require(CertRole.extract(sig.by) == CertRole.NETWORK_MAP) { "Incorrect cert role: ${CertRole.extract(sig.by)}" }
    X509Utilities.validateCertificateChain(rootCert, sig.by, rootCert)
    return verified()
}<|MERGE_RESOLUTION|>--- conflicted
+++ resolved
@@ -5,7 +5,6 @@
 import net.corda.core.internal.SignedDataWithCert
 import net.corda.core.node.NetworkParameters
 import net.corda.core.node.NodeInfo
-import net.corda.core.node.services.AttachmentId
 import net.corda.core.serialization.CordaSerializable
 import net.corda.nodeapi.internal.crypto.X509Utilities
 import java.security.cert.X509Certificate
@@ -29,45 +28,12 @@
 )
 
 /**
-<<<<<<< HEAD
- * @property minimumPlatformVersion Minimum version of Corda platform that is required for nodes in the network.
- * @property notaries List of well known and trusted notary identities with information on validation type.
- * @property maxMessageSize Maximum P2P message sent over the wire in bytes.
- * @property maxTransactionSize Maximum permitted transaction size in bytes.
- * @property modifiedTime
- * @property epoch Version number of the network parameters. Starting from 1, this will always increment on each new set of parameters.
- * @property whitelistedContractImplementations List of whitelisted jars containing contract code for each contract class
- */
-// TODO Add eventHorizon - how many days a node can be offline before being automatically ejected from the network.
-//  It needs separate design.
-// TODO Currently maxTransactionSize is not wired.
-@CordaSerializable
-data class NetworkParameters(
-        val minimumPlatformVersion: Int,
-        val notaries: List<NotaryInfo>,
-        val maxMessageSize: Int,
-        val maxTransactionSize: Int,
-        val modifiedTime: Instant,
-        val epoch: Int,
-        val whitelistedContractImplementations: Map<String, List<AttachmentId>>?
-) {
-    init {
-        require(minimumPlatformVersion > 0) { "minimumPlatformVersion must be at least 1" }
-        require(notaries.distinctBy { it.identity } == notaries) { "Duplicate notary identities" }
-        require(epoch > 0) { "epoch must be at least 1" }
-        require(maxMessageSize > 0) { "maxMessageSize must be at least 1" }
-        require(maxTransactionSize > 0) { "maxTransactionSize must be at least 1" }
-    }
-}
-
-=======
  * Data class representing scheduled network parameters update.
  * @property newParametersHash Hash of the new [NetworkParameters] which can be requested from the network map
  * @property description Short description of the update
  * @property updateDeadline deadline by which new network parameters need to be accepted, after this date network operator
  *          can switch to new parameters which will result in getting nodes with old parameters out of the network
  */
->>>>>>> 38a30e6e
 @CordaSerializable
 data class ParametersUpdate(
         val newParametersHash: SecureHash,
